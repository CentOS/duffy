--- conflicted
+++ resolved
@@ -27,13 +27,10 @@
             ssh = paramiko.SSHClient()
             # TODO: Make this configurable
             ssh.set_missing_host_key_policy(paramiko.AutoAddPolicy())
-<<<<<<< HEAD
 
             ssh.connect(self.ip, username='duffy', pkey=key)
-=======
             key = paramiko.RSAKey.from_private_key_file(os.path.expanduser('~/.ssh/id_rsa'))
-            ssh.connect(self.ip, username='root', pkey=key)
->>>>>>> c15e5897
+
             sftp = ssh.open_sftp()
             file_handle = sftp.file('/duffy/.ssh/authorized_keys', mode='a', bufsize=-1)
         except Exception as e:
